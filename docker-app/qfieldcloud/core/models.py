--- conflicted
+++ resolved
@@ -530,30 +530,17 @@
     )
     secure_str = "".join(secrets.choice(password_characters) for i in range(16))
     return secure_str
-<<<<<<< HEAD
 
 
 def default_hostname() -> str:
     return os.environ.get("GEODB_HOST")
 
 
-=======
-
-
-def default_hostname() -> str:
-    return os.environ.get("GEODB_HOST")
-
-
->>>>>>> 81753595
 def default_port() -> str:
     return os.environ.get("GEODB_PORT")
 
 
 class Geodb(models.Model):
-<<<<<<< HEAD
-
-=======
->>>>>>> 81753595
     user = models.OneToOneField(User, on_delete=models.CASCADE, primary_key=True)
     username = models.CharField(blank=False, max_length=255, default=random_string)
     dbname = models.CharField(blank=False, max_length=255, default=random_string)
@@ -1055,6 +1042,13 @@
         help_text=(
             "If enabled, QFieldCloud will use this value to limit the maximum number of versions per file in the current project with this value. If the value is larger than the maximum number of versions per file your current plan entitles you to, the current plan's value will be used instead."
         ),
+    )
+
+    use_storage_keep_versions = models.BooleanField(
+        _("Opt-in to project-based max. files versions"),
+        default=False,
+        null=False,
+        blank=False,
     )
 
     @property
@@ -1262,25 +1256,12 @@
         if recompute_storage:
             self.file_storage_bytes = storage.get_project_file_storage_in_bytes(self.id)
         
+        # Adjust project's max keep versions in accordance to the owner's plan
         self.storage_keep_versions = min(
             self.storage_keep_versions,
             self.owner.useraccount.current_subscription.plan.storage_keep_versions
         )
         super().save(*args, **kwargs)
-
-    @property
-    def storage_versions(self) -> int:
-        return min(
-            self.storage_keep_versions,
-            self.owner.useraccount.current_subscription.plan.storage_keep_versions,
-        )
-
-    @storage_versions.setter
-    def keep_storage(self, value: Union[int, str]):
-        self.storage_keep_versions = min(
-            value if isinstance(value, int) else int(value),
-            self.owner.useraccount.current_subscription.plan.storage_keep_versions,
-        )
 
 
 class ProjectCollaboratorQueryset(models.QuerySet):
