import logging
import time

from django.core.cache import cache
from qfieldcloud.authentication.models import AuthToken
from qfieldcloud.core.models import Person, Project
from qfieldcloud.core.views.projects_views import ProjectViewSet
from rest_framework import status
from rest_framework.test import APITransactionTestCase

from .utils import setup_subscription_plans

logging.disable(logging.CRITICAL)


class QfcTestCase(APITransactionTestCase):
    def setUp(self):
        # Empty cache value
        cache.delete("status_results")

        # Create needed subscription relations
        setup_subscription_plans()

        # Set up a user to own projects
        self.user = Person.objects.create_user(username="user1", password="abc123")
        self.token = AuthToken.objects.get_or_create(user=self.user)[0]

        # Create a bunch of public projects
        self.total_projects = 50
        projects = (
            Project(name=f"project{n}", is_public=True, owner=self.user)
            for n in range(self.total_projects)
        )
        Project.objects.bulk_create(projects)

    def test_api_status(self):
        response = self.client.get("/api/v1/status/")
        self.assertTrue(status.is_success(response.status_code))
        self.assertEqual(response.json()["redis"], "ok")
        self.assertEqual(response.json()["storage"], "ok")
        self.assertEqual(response.json()["geodb"], "ok")

    def test_api_status_cache(self):
        tic = time.perf_counter()
        self.client.get("/api/v1/status/")
        toc = time.perf_counter()

        self.assertGreater(toc - tic, 0)

    def test_api_pagination_limitoffset(self):
        """Test LimitOffset pagination custom implementation"""
        # Authenticate client
        self.client.credentials(HTTP_AUTHORIZATION="Token " + self.token.key)

        page_size = 14
        offset = 36
<<<<<<< HEAD
        Project.objects.all().count()
=======
        unlimited_count = Project.objects.all().count()
        self.assertEqual(unlimited_count, self.total_projects)
>>>>>>> f0eb815d

        # Obtain response with LIMIT
        results_with_pagination = self.client.get(
            "/api/v1/projects/", {"limit": page_size}
        ).json()
        self.assertEqual(len(results_with_pagination), page_size)

        # Obtain response with LIMIT and OFFSET
        results_with_offset = self.client.get(
            "/api/v1/projects/", {"limit": page_size, "offset": offset}
        ).json()

        # Test page size
        self.assertEqual(len(results_with_offset), page_size)

        # Obtain without pagination (= control test)
        results_without_offset_or_request_level_limit = self.client.get(
            "/api/v1/projects/",
        ).json()

        # Even though the request is not setting a limit, the Project modelviewset
        # was defined with a default limit that's kicking in here
        self.assertEqual(
            ProjectViewSet.pagination_class.default_limit,
            len(results_without_offset_or_request_level_limit),
        )<|MERGE_RESOLUTION|>--- conflicted
+++ resolved
@@ -54,12 +54,8 @@
 
         page_size = 14
         offset = 36
-<<<<<<< HEAD
-        Project.objects.all().count()
-=======
         unlimited_count = Project.objects.all().count()
         self.assertEqual(unlimited_count, self.total_projects)
->>>>>>> f0eb815d
 
         # Obtain response with LIMIT
         results_with_pagination = self.client.get(
