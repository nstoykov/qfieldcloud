from itertools import islice
from typing import Any, Callable

from django.conf import settings
from rest_framework import pagination, response


def parameterize_pagination(_class: type) -> Callable:
    """
    Set as class attributes the items passed as kwargs.
    """

    def configure_class_object(*args, **kwargs) -> type:
        for k, v in kwargs.items():
            setattr(_class, k, v)
        return _class

    return configure_class_object


@parameterize_pagination
class QfcLimitOffsetPagination(pagination.LimitOffsetPagination):
    """
    Based on LimitOffsetPagination.
    Custom implementation such that `response.data = LimitOffsetPagination.data.results` from DRF's blanket implementation.
    Inject pagination controls and counter into the response headers.
    Can be customized when assigning `pagination_class`.
    """

    def get_headers(self) -> dict[str, Any]:
        """
        Set new header fields to carry pagination controls.
        """
        headers = {
            "X-Total-Count": self.count,
        }

        next_link = self.get_next_link()
        if next_link:
            headers["X-Next-Page"] = next_link

        previous_link = self.get_previous_link()
        if previous_link:
            headers["X-Previous-Page"] = previous_link

        return headers

    def get_paginated_response(self, data) -> response.Response:
        """
        Paginate results injecting pagination controls and counter into response headers.
        """
<<<<<<< HEAD
        if self.request.GET.get("offset") and not self.request.GET.get("limit"):
            # slice serialized data to enforce the application wide limit
            data = islice(data, settings.QFIELDCLOUD_API_DEFAULT_PAGE_LIMIT)

        return response.Response(data, headers=self.get_headers())
=======
        return response.Response(data, headers=self.get_headers())

    def get_paginated_response_schema(self, schema) -> dict[str, Any]:
        """Overrides schema with just the results"""
        return {"type": "object", "properties": {"results": schema}}
>>>>>>> b6c4a19b
<|MERGE_RESOLUTION|>--- conflicted
+++ resolved
@@ -49,16 +49,12 @@
         """
         Paginate results injecting pagination controls and counter into response headers.
         """
-<<<<<<< HEAD
         if self.request.GET.get("offset") and not self.request.GET.get("limit"):
             # slice serialized data to enforce the application wide limit
             data = islice(data, settings.QFIELDCLOUD_API_DEFAULT_PAGE_LIMIT)
 
         return response.Response(data, headers=self.get_headers())
-=======
-        return response.Response(data, headers=self.get_headers())
 
     def get_paginated_response_schema(self, schema) -> dict[str, Any]:
         """Overrides schema with just the results"""
-        return {"type": "object", "properties": {"results": schema}}
->>>>>>> b6c4a19b
+        return {"type": "object", "properties": {"results": schema}}