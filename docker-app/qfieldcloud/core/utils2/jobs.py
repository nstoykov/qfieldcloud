import logging
from typing import List

import qfieldcloud.core.models as models
from django.conf import settings
from django.db import transaction
from django.db.models import Q
from qfieldcloud.core import exceptions

logger = logging.getLogger(__name__)


@transaction.atomic
def apply_deltas(
    project: "models.Project",
    user: "models.User",
    project_file: str,
    overwrite_conflicts: bool,
    delta_ids: List[str] = [],
) -> List["models.ApplyJob"]:
    """Apply a deltas"""

    logger.info(
        f"Requested apply_deltas on {project} with {project_file}; overwrite_conflicts: {overwrite_conflicts}; delta_ids: {delta_ids}"
    )

    # 1. Check if project owner is permitted to trigger a job.
    if not project.owner_can_create_job:
        return None

    # 2. Check if there are any pending deltas.
    # We need to call .select_for_update() to make sure there would not be a concurrent
    # request that will try to apply these deltas.
    pending_deltas = models.Delta.objects.select_for_update().filter(
        project=project,
        last_status=models.Delta.Status.PENDING,
    )

    # 2.1. Filter only the deltas of interest.
    if len(delta_ids) > 0:
        pending_deltas = pending_deltas.filter(pk__in=delta_ids)

<<<<<<< HEAD
    # 2. If there are no pending deltas, do not create a new job and return.
    if pending_deltas.count() == 0:
        return []
=======
    # 3. If there are no pending deltas, do not create a new job and return.
    if not pending_deltas.exists():
        return None
>>>>>>> edc6bb7b

    # 4. Find all the pending or queued jobs in the queue.
    # If an "apply_delta" job is in a "started" status, we don't know how far the execution reached
    # so we better assume the deltas will reach a non-"pending" status.
    apply_jobs = models.ApplyJob.objects.filter(
        project=project,
        status=[
            models.Job.Status.PENDING,
            models.Job.Status.QUEUED,
        ],
    )

    # 5. Check whether there are jobs found in the queue and exclude all deltas that are part of any pending job.
    if apply_jobs.exists():
        pending_deltas = pending_deltas.exclude(jobs_to_apply__in=apply_jobs)

    # 6. If there are no pending deltas, do not create a new job and return.
    deltas_count = pending_deltas.count()
    if deltas_count == 0:
        return []

    # 7. There are pending deltas that are not part of any pending job. So we create one.
    apply_jobs = []
    for i in range(deltas_count // settings.APPLY_DELTAS_LIMIT + 1):
        offset = settings.APPLY_DELTAS_LIMIT * i
        limit = max(settings.APPLY_DELTAS_LIMIT * (i + 1), deltas_count)

        if offset == limit:
            break

        apply_job = models.ApplyJob.objects.create(
            project=project,
            created_by=user,
            overwrite_conflicts=overwrite_conflicts,
        )

        models.ApplyJobDelta.objects.bulk_create(
            [
                models.ApplyJobDelta(
                    apply_job=apply_job,
                    delta=delta,
                )
                for delta in pending_deltas.order_by("created_at")[offset:limit]
            ]
        )

        apply_jobs.append(apply_job)

    # 8. return the created job
    return apply_jobs


def repackage(project: "models.Project", user: "models.User") -> "models.PackageJob":
    """Returns an unfinished or freshly created package job.

    Checks if there is already an unfinished package job and returns it,
    or creates a new package job and returns it.
    """
    if not project.project_filename:
        raise exceptions.NoQGISProjectError()

    # Check if active package job already exists
    query = Q(project=project) & (
        Q(status=models.PackageJob.Status.PENDING)
        | Q(status=models.PackageJob.Status.QUEUED)
        | Q(status=models.PackageJob.Status.STARTED)
    )

    if models.PackageJob.objects.filter(query).count():
        return models.PackageJob.objects.get(query)

    package_job = models.PackageJob.objects.create(project=project, created_by=user)

    return package_job


def repackage_if_needed(
    project: "models.Project", user: "models.User"
) -> "models.PackageJob":
    if not project.project_filename:
        raise exceptions.NoQGISProjectError()

    if project.needs_repackaging:
        package_job = repackage(project, user)
    else:
        package_job = (
            models.PackageJob.objects.filter(project=project)
            .order_by("started_at")
            .get()
        )

    return package_job<|MERGE_RESOLUTION|>--- conflicted
+++ resolved
@@ -40,15 +40,9 @@
     if len(delta_ids) > 0:
         pending_deltas = pending_deltas.filter(pk__in=delta_ids)
 
-<<<<<<< HEAD
-    # 2. If there are no pending deltas, do not create a new job and return.
-    if pending_deltas.count() == 0:
-        return []
-=======
     # 3. If there are no pending deltas, do not create a new job and return.
     if not pending_deltas.exists():
-        return None
->>>>>>> edc6bb7b
+        return []
 
     # 4. Find all the pending or queued jobs in the queue.
     # If an "apply_delta" job is in a "started" status, we don't know how far the execution reached
